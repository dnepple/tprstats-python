from statsmodels.formula.api import (
    ols as smf_ols,
    logit as smf_logit,
    probit as smf_probit,
)
from patsy import dmatrices as design_matrices
from statsmodels.tsa.api import ARIMA as sm_ARIMA, SARIMAX as sm_SARIMAX
from numpy import (
    mean as np_mean,
    number as np_number,
    random as np_random,
    column_stack as np_column_stack,
)
import pandas as pd
from scipy import stats as scipy_stats
from .plots import _plot_actual_fitted
from statsmodels.stats.diagnostic import linear_reset

# numpy required for use in patsy formulae
from numpy import log, exp, floor, ceil, trunc, absolute  # noqa: F401


class LinearModels:
    """Base class for linear models. This class wraps statsmodels' RegressionResults and provides additional methods relevant to linear models."""

    def __init__(self, formula, data, **kwargs):
        self.model = smf_ols(formula, data)
        self.data = data

    def summary(self):
        return self.result.summary(slim=True)

    def cite(self):
        """Returns citations for the source of the model."""

        citation = "Seabold, Skipper, and Josef Perktold. “statsmodels: Econometric and statistical modeling with python.” Proceedings of the 9th Python in Science Conference. 2010."
        citation_bibtex_entry = """
        @inproceedings{seabold2010statsmodels,
        title={statsmodels: Econometric and statistical modeling with python},
        author={Seabold, Skipper and Perktold, Josef},
        booktitle={9th Python in Science Conference},
        year={2010},
        }
        """
        print("Cite statsmodels for scientific publications:")
        print(citation)
        print("\nCite statsmodels using bibtex:")
        print(citation_bibtex_entry)
        return

    def prediction_intervals(self, exog=None, alpha=0.05):
        """Returns a table of prediction intervals."""
        predictions = self.result.get_prediction(exog)
        prediction_table = predictions.summary_frame(alpha=alpha)
        prediction_table = prediction_table[["mean", "obs_ci_lower", "obs_ci_upper"]]
        prediction_table = prediction_table.rename(
            columns={
                "mean": "Predicted",
                "obs_ci_lower": "Lower",
                "obs_ci_upper": "Upper",
            }
        )
        return prediction_table

    def standardized_coefficients(self):
        """Returns a table of the standardized coefficients."""
        # standardize data
        df_z = (
            self.data.select_dtypes(include=[np_number])
            .dropna()
            .apply(scipy_stats.zscore)
        )
        result = smf_ols(self.model.formula, data=df_z).fit()
        # drop 'Intercept
        return result.params[1:]

    def elasticities(self):
        """Returns a table of the elasticities."""
        # drop 'Intercept' from rhs
        rhs = self.model.exog_names[1:]
        lhs = self.model.endog_names

        means = self.data[rhs].mean()
        y_mean = self.data[lhs].mean()
        # drop 'Intercept'
        coefs = self.result.params[1:]

        elasticities = coefs * (means / y_mean)

        return round(elasticities, 4)

    def scaled_coefficients(self):
        """Returns a table of both standardized cofficients and elasticities."""
        std_coefs = self.standardized_coefficients()
        elasticities = self.elasticities()
        # drop 'Intercept'
        coefs = self.result.params[1:]
        table = pd.DataFrame(
            dict(coefs=coefs, std_coefs=std_coefs, elasticities=elasticities)
        )
        return table

    def plot_actual_fitted(self):
        """Plots actual values and predicted values with upper and lower prediction intervals for the given linear model."""
        y_id = self.model.endog_names
        y = self.data[y_id]
        X = self.data[self.model.exog_names[1:]]
        Pred_and_PI = self.result.get_prediction(X).summary_frame(alpha=0.05)
        predicted = Pred_and_PI["mean"]
        lower = Pred_and_PI["obs_ci_lower"]
        upper = Pred_and_PI["obs_ci_upper"]
        _plot_actual_fitted(y, y_id, predicted, upper, lower)

    def wald_test(self, hypothesis):
        """Test for linear relationships among multiple coefficients.

        Args:
            hypothesis: The test hypothesis.
        """
        # Statsmodels FutureWarning: The behavior of wald_test will change after 0.14 to returning scalar test statistic values.
        # To get the future behavior now, set scalar to True.
        wald_test = self.result.wald_test(r_matrix=hypothesis, use_f=True, scalar=True)
        print("p-value: ", round(wald_test.pvalue, 4))
        return

    def ramsey_test(self):
        """Model specification test used to test functional form. The Ramsey Test is often called the "Ramsey RESET test" which stands for "Ramsey Regression Equation Specification Error Test."

        Power notation is different in Python's statsmodels and R. Power=2 in Python is equivalent to Power=1 in R.

        Returns:
            : Frame with columns [power, pvalue]
        """
        fit = self.model.fit()
        pvalues = [
            {
                "power": 2,
                "pvalue": linear_reset(fit, use_f=True, power=2).pvalue,
            },
            {
                "power": 3,
                "pvalue": linear_reset(fit, use_f=True, power=3).pvalue,
            },
        ]
        return pd.DataFrame(pvalues)

    def coefficients_and_covariance(self):
        return (self.result.params, self.result.cov_params())

    def coefficients_and_covariance_table(self):
        coefs, cov_matrix = self.coefficients_and_covariance()
        combined = np_column_stack((coefs, cov_matrix))
        rhs = self.model.exog_names  # keep Intercept
        table = pd.DataFrame(combined, columns=["coefs", *rhs])
        table.insert(0, "", rhs)
        return table

    def coefficients_draw(self, size=100000):
        coefs, cov_matrix = self.coefficients_and_covariance()
        rng = np_random.default_rng()
        coef_draws = rng.multivariate_normal(coefs, cov_matrix, size)
        rhs = self.model.exog_names  # keep Intercept
        return pd.DataFrame(coef_draws, columns=rhs)

    def __getattr__(self, name):
        # Delegates any method calls not explicitly defined here to the wrapped object
        return getattr(self.result, name)


class TimeSeriesLinearModel(LinearModels):
    def __init__(self, formula, data, **kwargs):
        kwargs.setdefault("maxlags", 2)
        kwargs.setdefault("use_correction", True)
        super().__init__(formula, data, **kwargs)
        self.result = self.model.fit().get_robustcov_results(cov_type="HAC", **kwargs)


class CrossSectionLinearModel(LinearModels):
    def __init__(self, formula, data, **kwargs):
        super().__init__(formula, data, **kwargs)
        self.result = self.model.fit(cov_type="HC1")


class BinaryChoiceModels:
    """Base class for Binary Choice Models. Provides general methods related to binary choice models."""

    def __init__(self, formula, data):
        raise NotImplementedError

    def predict_and_rank(self, exog):
        prospects = exog
        prospects["PredictionNew"] = self.predict(exog)
        prospects["ProspectRank"] = prospects["PredictionNew"].rank()
        return prospects

    def classification_table(self, p_cutoff=None):
        if p_cutoff:
            threshold = p_cutoff
        else:
            threshold = np_mean(self.predict())

        frequency = self.result.pred_table(threshold).flatten().tolist()
        print(frequency)
        table = pd.DataFrame(
            {
                "Summary": ["Correct", "Incorrect", "Incorrect", "Correct"],
                "Actual": [0, 0, 1, 1],
                "Predicted": [0, 1, 0, 1],
                "Frequency": frequency,
            }
        )
        return table

    def marginal_effects(self):
        marginal_effects_at_the_mean = self.result.get_margeff(at="overall")
        return marginal_effects_at_the_mean.summary()

    def wald_testing(self, hypothesis):
        wald_test = self.result.wald_test(r_matrix=hypothesis, scalar=True)
        print("Wald Test Statistic: ", wald_test.statistic)
        print("p-value: ", wald_test.pvalue)
        return

    def __getattr__(self, name):
        # Delegates any method calls not explicitly defined here to the wrapped object
        return getattr(self.result, name)


class LogitModel(BinaryChoiceModels):
    """Logit Model."""

    def __init__(self, formula, data):
        self.model = smf_logit(formula, data)
        self.result = self.model.fit()
        self.data = data


class ProbitModel(BinaryChoiceModels):
    """Probit Models."""

    def __init__(self, formula, data):
        self.model = smf_probit(formula, data)
        self.result = self.model.fit()
        self.data = data


class ARIMAModel:
    def __init__(self, formula, data, order=(1, 0, 0), **kwargs):
        # "-1" prevents patsy from adding a constant to the design matrices
        self.formula = formula + "-1"
        self.y, self.X = design_matrices(
            self.formula, data=data, return_type="dataframe"
        )
        self.model = sm_ARIMA(endog=self.y, exog=self.X, order=order, **kwargs)
        self.result = self.model.fit(method="innovations_mle", **kwargs)

    def __getattr__(self, name):
        # Delegates any method calls not explicitly defined here to the wrapped object
        return getattr(self.result, name)


def model(name, formula, data, **kwargs):
    """A factory function for constructing models based on the model's name.

    Args:
        name (str): Name of model to be constructed.
        formula (formula_like): Formula used to construct the model object.
        data (Dataframe): Data to fit the model.

    Raises:
        ValueError: Raises when the name value is not recognized.

    Returns:
        ModelWrapper: A model object.
    """
    match name:
        case "cs":
            return CrossSectionLinearModel(formula, data, **kwargs)
        case "ts":
            return TimeSeriesLinearModel(formula, data, **kwargs)
        case "logit":
            return LogitModel(formula, data, **kwargs)
        case "probit":
<<<<<<< HEAD
            return ProbitModel(formula, data, **kwargs)
=======
            return ProbitModel(formula, data)
        case "arima":
            return ARIMAModel(formula, data)
>>>>>>> d841a5b3
        case _:
            msg = f'Model name "{name}" not recognized.'
            print(msg)
            raise ValueError(msg)<|MERGE_RESOLUTION|>--- conflicted
+++ resolved
@@ -281,13 +281,9 @@
         case "logit":
             return LogitModel(formula, data, **kwargs)
         case "probit":
-<<<<<<< HEAD
             return ProbitModel(formula, data, **kwargs)
-=======
-            return ProbitModel(formula, data)
         case "arima":
             return ARIMAModel(formula, data)
->>>>>>> d841a5b3
         case _:
             msg = f'Model name "{name}" not recognized.'
             print(msg)
