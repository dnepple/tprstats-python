--- conflicted
+++ resolved
@@ -147,7 +147,6 @@
         upper = Pred_and_PI["obs_ci_upper"]
         _plot_actual_fitted(y, y_id, predicted, upper, lower)
 
-<<<<<<< HEAD
     def wald_test(self, hypothesis):
         """Test for linear relationships among multiple coefficients.
 
@@ -184,7 +183,7 @@
             },
         ]
         return pd.DataFrame(pvalues)
-=======
+
     def coefficients_and_covariance(self):
         return (self._result.params, self._result.cov_params())
 
@@ -195,7 +194,6 @@
         table = pd.DataFrame(combined, columns=["coefs", *rhs])
         table.insert(0, "", rhs)
         return table
->>>>>>> 3ba19d8b
 
 
 class CrossSectionalLinearModel(_LinearModels):
